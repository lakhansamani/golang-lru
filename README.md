golang-lru
==========

This provides the `lru` package which implements a fixed-size
thread safe LRU cache. It is based on the cache in Groupcache.

Documentation
=============

Full docs are available on [Go Packages](https://pkg.go.dev/github.com/hashicorp/golang-lru/v2)

LRU cache example
=================

```go
<<<<<<< HEAD
l, _ := New[int, interface{}](128)
for i := 0; i < 256; i++ {
    l.Add(i, nil)
=======
package main

import (
	"fmt"

	"github.com/hashicorp/golang-lru/v2"
)

func main() {
	l, _ := lru.New[int, *string](128)
	for i := 0; i < 256; i++ {
		l.Add(i, nil)
	}

	if l.Len() != 128 {
		panic(fmt.Sprintf("bad len: %v", l.Len()))
	}
>>>>>>> d1a52e09
}
```

Expirable LRU cache example
===========================

```go
package main

import (
	"fmt"
	"time"

	"github.com/hashicorp/golang-lru/v2/simplelru"
)

func main() {
	// make cache with short TTL and 3 max keys, purgeEvery time.Millisecond * 10
	cache := simplelru.NewExpirableLRU[string, string](3, nil, time.Millisecond*5, time.Millisecond*10)
	// expirable cache need to be closed after used
	defer cache.Close()

	// set value under key1.
	cache.Add("key1", "val1")

	// get value under key1
	r, ok := cache.Get("key1")

	// check for OK value
	if ok {
		fmt.Printf("value before expiration is found: %v, value: %q\n", ok, r)
	}

	time.Sleep(time.Millisecond * 11)

	// get value under key1 after key expiration
	r, ok = cache.Get("key1")
	fmt.Printf("value after expiration is found: %v, value: %q\n", ok, r)

	// set value under key2, would evict old entry because it is already expired.
	cache.Add("key2", "val2")

	fmt.Printf("Cache len: %d", cache.Len())
	// Output:
	// value before expiration is found: true, value: "val1"
	// value after expiration is found: false, value: ""
	// Cache len: 1
}
```<|MERGE_RESOLUTION|>--- conflicted
+++ resolved
@@ -1,23 +1,15 @@
-golang-lru
-==========
+# golang-lru
 
 This provides the `lru` package which implements a fixed-size
 thread safe LRU cache. It is based on the cache in Groupcache.
 
-Documentation
-=============
+# Documentation
 
 Full docs are available on [Go Packages](https://pkg.go.dev/github.com/hashicorp/golang-lru/v2)
 
-LRU cache example
-=================
+# LRU cache example
 
 ```go
-<<<<<<< HEAD
-l, _ := New[int, interface{}](128)
-for i := 0; i < 256; i++ {
-    l.Add(i, nil)
-=======
 package main
 
 import (
@@ -35,12 +27,10 @@
 	if l.Len() != 128 {
 		panic(fmt.Sprintf("bad len: %v", l.Len()))
 	}
->>>>>>> d1a52e09
 }
 ```
 
-Expirable LRU cache example
-===========================
+# Expirable LRU cache example
 
 ```go
 package main
